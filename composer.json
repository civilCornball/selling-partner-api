--- conflicted
+++ resolved
@@ -1,10 +1,6 @@
 {
     "name": "jlevers/selling-partner-api",
-<<<<<<< HEAD
     "version": "6.0.0",
-=======
-    "version": "5.10.2",
->>>>>>> fe826fb3
     "description": "PHP client for Amazon's Selling Partner API",
     "keywords": [
         "api",
@@ -30,12 +26,8 @@
         "ext-json": "*",
         "ext-mbstring": "*",
         "guzzlehttp/guzzle": "^6.0|^7.0",
-<<<<<<< HEAD
         "saloonphp/saloon": "^3.4",
         "openspout/openspout": "^4.23"
-=======
-        "phpoffice/phpspreadsheet": "1.25.2"
->>>>>>> fe826fb3
     },
     "require-dev": {
         "phpunit/phpunit": "^8.0 || ^9.0",
