--- conflicted
+++ resolved
@@ -81,21 +81,14 @@
                 return $_value;
             }
 
-<<<<<<< HEAD
             if (! class_exists($type) && ! interface_exists($type)) {
                 throw new InvalidAttributeTypeException("Neither the Class nor Interface `$type` exists");
             } elseif ($type == \DateTimeInterface::class) {
                 if (strlen($value) === 10) {
                     return DateTime::createFromFormat('Y-m-d', $value);
                 } else {
-                    return DateTime::createFromFormat('Y-m-d\TH:i:sZ', $value);
+                    return DateTime::createFromFormat(static::$datetimeFormat, $value);
                 }
-=======
-            if (! class_exists($type)) {
-                throw new InvalidAttributeTypeException("Class `$type` does not exist");
-            } elseif ($type === DateTime::class) {
-                return DateTime::createFromFormat(static::$datetimeFormat, $value);
->>>>>>> 496e7edb
             }
 
             $deserialized = $type::deserialize($value);
