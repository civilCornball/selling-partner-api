--- conflicted
+++ resolved
@@ -8,169 +8,6 @@
 
 class SellerConnector extends SellingPartnerApi
 {
-<<<<<<< HEAD
-    public function aPlusContent(): APlusContentV20201101\Api
-    {
-        return $this->aPlusContentV20201101();
-    }
-
-    public function authorization(): AuthorizationV1\Api
-    {
-        return $this->authorizationV1();
-    }
-
-    public function catalogItems(): CatalogItemsV20220401\Api
-    {
-        return $this->catalogItemsV20220401();
-    }
-
-    public function dataKiosk(): DataKioskV20231115\Api
-    {
-        return $this->dataKioskV20231115();
-    }
-
-    public function easyShip(): EasyShipV20220323\Api
-    {
-        return $this->easyShipV20220323();
-    }
-
-    public function fbaInbound(): FBAInboundV0\Api
-    {
-        return $this->fbaInboundV0();
-    }
-
-    public function fbaInboundEligibility(): FBAInboundEligibilityV1\Api
-    {
-        return $this->fbaInboundEligibilityV1();
-    }
-
-    public function fbaInventory(): FBAInventoryV1\Api
-    {
-        return $this->fbaInventoryV1();
-    }
-
-    public function fbaOutbound(): FBAOutboundV20200701\Api
-    {
-        return $this->fbaOutboundV20200701();
-    }
-
-    public function fbaSmallAndLight(): FBASmallAndLightV1\Api
-    {
-        return $this->fbaSmallAndLightV1();
-    }
-
-    public function feeds(): FeedsV20210630\Api
-    {
-        return $this->feedsV20210630();
-    }
-
-    public function finances(): FinancesV0\Api
-    {
-        return $this->financesV0();
-    }
-
-    public function listingsItems(): ListingsItemsV20210801\Api
-    {
-        return $this->listingsItemsV20210801();
-    }
-
-    public function listingsRestrictions(): ListingsRestrictionsV20210801\Api
-    {
-        return $this->listingsRestrictionsV20210801();
-    }
-
-    public function merchantFulfillment(): MerchantFulfillmentV0\Api
-    {
-        return $this->merchantFulfillmentV0();
-    }
-
-    public function messaging(): MessagingV1\Api
-    {
-        return $this->messagingV1();
-    }
-
-    public function notifications(): NotificationsV1\Api
-    {
-        return $this->notificationsV1();
-    }
-
-    public function orders(): OrdersV0\Api
-    {
-        return $this->ordersV0();
-    }
-
-    public function productFees(): ProductFeesV0\Api
-    {
-        return $this->productFeesV0();
-    }
-
-    public function productPricing(): ProductPricingV20220501\Api
-    {
-        return $this->productPricingV20220501();
-    }
-
-    public function productTypeDefinitions(): ProductTypeDefinitionsV20200901\Api
-    {
-        return $this->productTypeDefinitionsV20200901();
-    }
-
-    public function replenishment(): ReplenishmentV20221107\Api
-    {
-        return $this->replenishmentV20221107();
-    }
-
-    public function reports(): ReportsV20210630\Api
-    {
-        return $this->reportsV20210630();
-    }
-
-    public function sales(): SalesV1\Api
-    {
-        return $this->salesV1();
-    }
-
-    public function sellers(): SellersV1\Api
-    {
-        return $this->sellersV1();
-    }
-
-    public function services(): ServicesV1\Api
-    {
-        return $this->servicesV1();
-    }
-
-    public function shipmentInvoicing(): ShipmentInvoicingV0\Api
-    {
-        return $this->shipmentInvoicingV0();
-    }
-
-    public function shipping(): ShippingV2\Api
-    {
-        return $this->shippingV2();
-    }
-
-    public function solicitations(): SolicitationsV1\Api
-    {
-        return $this->solicitationsV1();
-    }
-
-    public function supplySources(): SupplySourcesV20200701\Api
-    {
-        return $this->supplySourcesV20200701();
-    }
-
-    public function tokens(): TokensV20210301\Api
-    {
-        return $this->tokensV20210301();
-    }
-
-    public function uploads(): UploadsV20201101\Api
-    {
-        return $this->uploadsV20201101();
-    }
-
-=======
->>>>>>> 4c81f52c
     public function aPlusContentV20201101(): APlusContentV20201101\Api
     {
         return new APlusContentV20201101\Api($this);
@@ -205,10 +42,10 @@
     {
         return new EasyShipV20220323\Api($this);
     }
-
+    
     public function fbaInboundV20240320(): FBAInboundV20240320\Api
     {
-        return $this->fbaInboundV20240320();
+        return new FBAInboundV20240320\Api($this);
     }
 
     public function fbaInboundV0(): FBAInboundV0\Api
@@ -216,11 +53,6 @@
         return new FBAInboundV0\Api($this);
     }
 
-    public function fbaInboundV20240320(): FBAInboundV20240320\Api
-    {
-        return new FBAInboundV20240320\Api($this);
-    }
-
     public function fbaInboundEligibilityV1(): FBAInboundEligibilityV1\Api
     {
         return new FBAInboundEligibilityV1\Api($this);
