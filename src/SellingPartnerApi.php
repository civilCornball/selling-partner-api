--- conflicted
+++ resolved
@@ -46,45 +46,10 @@
         public ?Client $authenticationClient = null,
         public ?TokenCache $cache = new InMemoryTokenCache,
     ) {
-<<<<<<< HEAD
         $this->oauthConfig()
             ->setClientId($clientId)
             ->setClientSecret($clientSecret)
             ->setTokenEndpoint('https://api.amazon.com/auth/o2/token');
-=======
-        if (! $authenticationClient) {
-            $this->authenticationClient = new Client();
-        } else {
-            $this->authenticationClient = $authenticationClient;
-        }
-    }
-
-    public function handlePsrRequest(RequestInterface $request, PendingRequest $pendingRequest): RequestInterface
-    {
-        // Saloon's default query string builder (which is Guzzle) encodes arrays like key[0]=value0&key[1]=value1,
-        // but Amazon expects key=value0,value1
-        $query = $pendingRequest->query()->all();
-
-        $csvQuery = [];
-        foreach ($query as $key => $value) {
-            if (is_array($value)) {
-                $stringified = array_map(fn ($v) => urlencode((string) $v), $value);
-                $csvQuery[$key] = implode(',', $stringified);
-            } elseif (is_bool($value)) {
-                $csvQuery[$key] = $value ? 'true' : 'false';
-            } else {
-                $csvQuery[$key] = urlencode((string) $value);
-            }
-        }
-        $implodeableQuery = [];
-        foreach ($csvQuery as $key => $value) {
-            $implodeableQuery[] = "$key=$value";
-        }
-        $implodedQuery = implode('&', $implodeableQuery);
-
-        $uri = $request->getUri()->withQuery($implodedQuery);
-        $request = $request->withUri($uri);
->>>>>>> 9043e243
 
         $authenticator = $this->getCacheableAuthenticator(
             $this->refreshToken,
@@ -273,6 +238,8 @@
             if (is_array($value)) {
                 $stringified = array_map(fn ($v) => urlencode((string) $v), $value);
                 $csvQuery[$key] = implode(',', $stringified);
+            } elseif (is_bool($value)) {
+                $csvQuery[$key] = $value ? 'true' : 'false';
             } else {
                 $csvQuery[$key] = urlencode((string) $value);
             }
